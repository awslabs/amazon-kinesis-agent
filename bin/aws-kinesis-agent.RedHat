--- conflicted
+++ resolved
@@ -69,27 +69,7 @@
   export AWS_DEFAULT_REGION
   export JVM_ARGS="$JVM_ARGS -Dlog4j.configuration=file://$LOG_CONFIG "
   
-<<<<<<< HEAD
-  (
-    flock -w 10 -x 9
-    DAEMON_NAME=$DAEMON_NAME nohup runuser $AGENT_USER -s /bin/sh -c "$DAEMON_EXEC $AGENT_ARGS $@" > $INITLOGFILE 2>&1 &
-
-    pid=$!
-    echo $pid > $PIDFILE
-
-    # wait a bit and make sure process still there
-    sleep 2
-    checkpid $pid
-    RETVAL=$?
-    # create the lock file
-    if [[ $RETVAL != 0 && -s $INITLOGFILE ]]; then
-      echo "Initialization logs can be found in $INITLOGFILE" >&2
-      cat $INITLOGFILE >&2
-    else
-      rm -f $INITLOGFILE
-    fi
-=======
-  DAEMON_NAME=$DAEMON_NAME nohup runuser $AGENT_USER -s /bin/sh -c "$DAEMON_EXEC -L $AGENT_LOG_LEVEL $AGENT_ARGS $@" > $INITLOGFILE 2>&1 &
+  DAEMON_NAME=$DAEMON_NAME nohup runuser $AGENT_USER -s /bin/sh -c "$DAEMON_EXEC $AGENT_ARGS $@" > $INITLOGFILE 2>&1 &
 
   pid=$!
   echo $pid > $PIDFILE
@@ -105,7 +85,6 @@
   else
     rm -f $INITLOGFILE
   fi
->>>>>>> 51c60e07
 
   # output status message
   [[ $RETVAL == 0 ]] && success "$DAEMON_NAME startup" || failure "$DAEMON_NAME startup"
